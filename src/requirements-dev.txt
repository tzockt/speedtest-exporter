# Development dependencies
-r requirements.txt

# Code formatting and linting
<<<<<<< HEAD
ruff==0.13.0
black==25.1.0
isort==7.0.0
=======
ruff==0.14.5
black==25.11.0
isort==6.0.1
>>>>>>> 5e2ca9f0

# Type checking
mypy==1.18.1

# Testing
pytest==9.0.0
pytest-cov==7.0.0
pytest-mock==3.15.1

# Documentation
mkdocs==1.6.1
mkdocs-material==9.6.23<|MERGE_RESOLUTION|>--- conflicted
+++ resolved
@@ -2,15 +2,9 @@
 -r requirements.txt
 
 # Code formatting and linting
-<<<<<<< HEAD
-ruff==0.13.0
-black==25.1.0
-isort==7.0.0
-=======
 ruff==0.14.5
 black==25.11.0
-isort==6.0.1
->>>>>>> 5e2ca9f0
+isort==7.0.0
 
 # Type checking
 mypy==1.18.1
